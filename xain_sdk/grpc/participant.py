--- conflicted
+++ resolved
@@ -124,7 +124,9 @@
 
     # metric data containing the metric names mapped to Metrics as protobuf message
     metric: Dict[str, EndTrainingRequest.Metrics] = {
-        key: EndTrainingRequest.Metrics(metrics=[ndarray_to_proto(value) for value in values])
+        key: EndTrainingRequest.Metrics(
+            metrics=[ndarray_to_proto(value) for value in values]
+        )
         for key, values in metrics.items()
     }
 
@@ -156,7 +158,9 @@
     weights: List[ndarray]
     number_samples: int
     metrics: Dict[str, List[ndarray]]
-    weights, number_samples, metrics = participant.train_round(weights_global, epochs, epoch_base)
+    weights, number_samples, metrics = participant.train_round(
+        weights_global, epochs, epoch_base
+    )
     end_training(channel, weights, number_samples, metrics)
 
 
@@ -165,7 +169,9 @@
     """
 
     # pylint: disable=W0622
-    def __init__(self, state: ParState = ParState.WAITING_FOR_SELECTION, round: int = 0) -> None:
+    def __init__(
+        self, state: ParState = ParState.WAITING_FOR_SELECTION, round: int = 0
+    ) -> None:
         self.cv = threading.Condition()  # pylint: disable=invalid-name
         self.round = round
         self.state = state
@@ -282,7 +288,6 @@
     """
     coord = CoordinatorStub(chan)  # type: ignore
     while not terminate.is_set():
-<<<<<<< HEAD
         try:
             req = coordinator_pb2.HeartbeatRequest()
             reply = coord.Heartbeat(req)
@@ -304,45 +309,6 @@
             # As a sensible default we will just transition to WAITING_FOR_SELECTION
             st.state = ParState.WAITING_FOR_SELECTION
             st.cv.notify()
-=======
-        req = coordinator_pb2.HeartbeatRequest()
-        reply = coord.Heartbeat(req)
-        transit(st, reply)
-        time.sleep(HEARTBEAT_TIME)
-
-
-def start_participant(
-    part: Participant, coordinator_url: str
-) -> None:  # pylint: disable=invalid-name
-    """Top-level function for the Participant state machine.
-    After rendezvous and heartbeat initiation, the Participant is
-    WAITING_FOR_SELECTION. When selected, it moves to TRAINING followed by
-    POST_TRAINING. If selected again for the next round, it moves back to
-    TRAINING, otherwise it is back to WAITING_FOR_SELECTION.
-
-    Args:
-        part (obj:`Participant`): Participant object for training computation.
-        coordinator_url (obj:`str`): The URL of the coordinator to connect to.
-    """
-    # use insecure channel for now
-    with grpc.insecure_channel(target=coordinator_url) as chan:  # thread-safe
-        rendezvous(chan)
-
-        st = StateRecord()  # pylint: disable=invalid-name
-        terminate = threading.Event()
-        ml = threading.Thread(  # pylint: disable=invalid-name
-            target=message_loop, args=(chan, st, terminate)
-        )
-        ml.start()
-
-        # in WAITING_FOR_SELECTION state
-        begin_selection_wait(st, chan, part)
-
-        # possibly several training rounds later...
-        # in DONE state
-        terminate.set()
-        ml.join()
->>>>>>> babd6c9d
 
 
 def begin_selection_wait(  # pylint: disable=invalid-name
@@ -393,7 +359,6 @@
     part: Participant, coordinator_url: str
 ) -> None:  # pylint: disable=invalid-name
     """Top-level function for the Participant state machine.
-
     After rendezvous and heartbeat initiation, the Participant is
     WAITING_FOR_SELECTION. When selected, it moves to TRAINING followed by
     POST_TRAINING. If selected again for the next round, it moves back to
